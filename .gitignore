--- conflicted
+++ resolved
@@ -130,13 +130,8 @@
 outputs
 *.out
 
-<<<<<<< HEAD
-/*.png
-/*.jpg
-=======
 /*.jpg
 /*.png
->>>>>>> b2188a2a
 
 # Notebooks
 agentfly/tests/*.ipynb
