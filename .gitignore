
**/*.pt
**/checkpoints
**/wget-log
**/_build/
**/*.ckpt
**/outputs
**/*.tar.gz
**/playground
**/wandb

# Byte-compiled / optimized / DLL files
__pycache__/
*.py[cod]
*$py.class
dataset/*
tensorflow/my_graph/*
.idea/
# C extensions
*.so

# Distribution / packaging
.Python
env/
build/
develop-eggs/
dist/
downloads/
eggs/
.eggs/
lib/
lib64/
parts/
sdist/
var/
tmp/
*.egg-info/
.installed.cfg
*.egg

# PyInstaller
#  Usually these files are written by a python script from a template
#  before PyInstaller builds the exe, so as to inject date/other infos into it.
*.manifest
*.spec

# Installer logs
pip-log.txt
pip-delete-this-directory.txt

# Unit test / coverage reports
htmlcov/
.tox/
.coverage
.coverage.*
.cache
nosetests.xml
coverage.xml
*,cover
.hypothesis/

*.pytest_cache

# Translations
*.mo
*.pot

# Django stuff:
*.log
local_settings.py

# Flask stuff:
instance/
.webassets-cache

# Scrapy stuff:
.scrapy

# Sphinx documentation
docs/_build/

# PyBuilder
target/

# IPython Notebook
.ipynb_checkpoints

# pyenv
.python-version

# celery beat schedule file
celerybeat-schedule

# dotenv
.env

# virtualenv
venv/
.venv/
ENV/

# Spyder project settings
.spyderproject

# Rope project settings
.ropeproject

# vscode
.vscode

# Mac
.DS_Store

# output logs
tests/e2e/toy_examples/deepspeed/synchronous/output.txt

# vim
*.swp

# ckpt
*.lock

# data
*.parquet
agentfly/agents/data/*

# local logs
logs
log
outputs
*.out

<<<<<<< HEAD
/*.png
/*.jpg
=======
/*.jpg
/*.png
>>>>>>> e46a90d4

# Notebooks
agentfly/tests/*.ipynb
agentfly/tests/*.jpg
agentfly/tests/*.jpeg
agentfly/tests/*.png
agentfly/agents/*.ipynb
agentfly/temp/
temp/
test_outputs/
agentfly/data/
*.ipynb
<|MERGE_RESOLUTION|>--- conflicted
+++ resolved
@@ -130,13 +130,8 @@
 outputs
 *.out
 
-<<<<<<< HEAD
-/*.png
-/*.jpg
-=======
 /*.jpg
 /*.png
->>>>>>> e46a90d4
 
 # Notebooks
 agentfly/tests/*.ipynb
