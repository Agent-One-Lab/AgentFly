from abc import ABC, abstractmethod
from collections import defaultdict
import inspect
import json
from ..tools.tool_base import Tool
from .utils.messages import MessagesList
from .templates.templates import get_template
from ..__init__ import AGENT_DATA_DIR
from .llm_backends import (
    AsyncVLLMBackend,
    AsyncVerlBackend,
    ClientBackend,
    TransformersBackend,
)
from .llm_backends.backend_configs import BACKEND_CONFIGS
from ..utils.logging import get_logger
from typing import Any, Callable, Dict, List, Optional, Tuple, Union
import numpy as np
import torch
from .templates.utils import tokenize_conversations
from .templates.vision_processor import is_vision_template
from .chain.chain_base import ChainRollout
import os
import transformers
import warnings
import logging
from .chain.streaming_observer import ConsoleStreamObserver, StreamingManager
from .utils.tokenizer import create_processor, create_tokenizer
<<<<<<< HEAD
from .backend_config import BACKEND_CONFIGS
from termcolor import colored
=======
>>>>>>> 09025103
try:
    from verl.protocol import DataProto
except ImportError:
    print("verl can not be imported.")
    pass

Logger = logging.getLogger(__name__)

class BaseAgent(ChainRollout, ABC):
    """
    Base class for all agents. All agent should subclass this class. A customized agent can implement the following methods:
    
    - generate_async: generate responses asynchronously.

    - parse: parse the tool call from the generated response.

    """
    def __init__(
        self,
        model_name_or_path, 
        template: str=None,
        system_prompt: str = None,
        tools: List = None,
        max_length: int=8192,
        backend: str = "async_vllm",
        backend_config: Any = None,
        reward_fn: Callable = None,
        log_file: str = "agent",
        project_name: str = None,
        run_name: str = None,
        streaming: str = "console",
        debug: bool = False,
        **kwargs # To pass other unused arguments
    ):
        """
        Args:
            model_name_or_path: The name of the model to use.
            template: The template to use for the agent.
            system_prompt: The system prompt to use for the agent.
            tools: The tools to use for the agent.
            max_length: The maximum length of the response.
            debug: Whether to enable debug mode.
            backend: The backend to use for the agent.
        """
        torch.set_printoptions(threshold=10_000)
        self.logger = get_logger(directory=os.path.join(AGENT_DATA_DIR, "debug"), filename=log_file, level="DEBUG" if debug else "INFO")
        self.debug = debug
        self.backend = backend
        self.template = template
        self.max_length = max_length
        self.tools = tools
        
        tool_methods = []
        for name, method in inspect.getmembers(self):
            if isinstance(method, Tool):
                tool_methods.append(method)
        for tool_method in tool_methods:
            if hasattr(tool_method, 'is_method') and tool_method.is_method:
                tool_method.instance = self
        
        self.tool_names = [tool.name for tool in tools]
        self.system_prompt = system_prompt
        self.model_name_or_path = model_name_or_path
        
        # Handle backend configuration
        if backend_config is None:
            # Use default configuration for the backend
            config_class = BACKEND_CONFIGS.get(backend)
            if config_class:
                self.backend_config = config_class()
            else:
                self.backend_config = None
        else:
            self.backend_config = backend_config
            
        self.llm_engine = self._init_llm_engine(model_name_or_path, backend)
        
        # Create appropriate tokenizer for trajectory processing
        self.tokenizer = create_tokenizer(model_name_or_path)

        self.processor = create_processor(model_name_or_path)
        
        self._reward_fn = reward_fn

        if self.template is None:
            self.jinja_template = None
        else:
            self.jinja_template = get_template(self.template).jinja_template()

        self.project_name = project_name
        self.run_name = run_name
        self.streaming_manager = StreamingManager()
        if streaming == "console":
            self.streaming_manager.add_observer(ConsoleStreamObserver())
        else:
            # TODO: Support other streaming modes
            raise ValueError(f"Streaming mode {streaming} is not supported.")
        super().__init__()
        if kwargs:
            warnings.warn(f"Unused arguments for agent initialization: {kwargs}")
    
    def _init_llm_engine(self, model_name_or_path: str, backend: str):
        if isinstance(model_name_or_path, str):
            # Extract backend-specific configuration
            config_kwargs = {}
            if self.backend_config:
                config_kwargs = {k: v for k, v in self.backend_config.__dict__.items() 
                               if not k.startswith('_')}
            
            if backend == "transformers":
                llm_engine = TransformersBackend(
                    model_name_or_path, 
                    self.template, 
                    max_length=self.max_length,
                    **config_kwargs
                )
            elif backend == "async_vllm":
                llm_engine = AsyncVLLMBackend(
                    model_name_or_path, 
                    self.template, 
                    max_length=self.max_length,
                    **config_kwargs
                )
            elif backend == "async_verl":
                llm_engine = AsyncVerlBackend(
                    llm_engine=None, 
                    model_name_or_path=model_name_or_path, 
                    template=self.template, 
                    max_length=self.max_length,
                    **config_kwargs
                )
            elif backend == "client":
                print(f"config_kwargs: {config_kwargs}")
                llm_engine = ClientBackend(
                    model_name_or_path, 
                    self.template, 
                    max_length=self.max_length,
                    **config_kwargs
                )
            else:
                raise ValueError(f"Backend {backend} is not supported.")
        else:
            raise ValueError("model_name_or_path must be a string.")

        return llm_engine

    def _preprocess_messages(self, messages: List[Dict]):
        """
        Do some necessary preprocessings to the messages, such as adding the sytem prompt
        Args:
            messages: List of messages to preprocess.

        Returns:
            List of preprocessed messages.
        """
        messages_list = MessagesList.from_data(messages)
        for messages in messages_list:
            if self.system_prompt:
                messages.set_system_prompt(self.system_prompt, enforce=False)

        return messages_list.to_list()

    async def run(self,
        messages: Union[List[dict], np.ndarray, Dict],
        max_turns: int,
        generation_config: Optional[Dict[str, Any]] = None,
        **kwargs,
    ):
        """
        This is the main interface for running the agent. It is a wrapper of different 
        rollout methods, which must be asynchronous. Currently, we only support chain-based rollout.
        Args:
            messages: List of messages to generate responses for.
            max_turns: The maximum number of turns to generate.
            generation_config: The generation configuration.
            **kwargs: Additional keyword arguments for generation.

        """
        processed_messages = self._preprocess_messages(messages)

        return await self.run_async(
            processed_messages,
            max_turns=max_turns,
            generation_config=generation_config,
            **kwargs,
        )

    def set_llm_engine(self, llm_engine: Any, tokenizer: Any, processor: Any):
        assert self.backend == "async_verl", "Only async verl backend is supported for now"

        self.llm_engine.llm_engine = llm_engine
        self.tokenizer = tokenizer
        self.processor = processor
        
    def generate(self, messages_list_or_inputs: List[List[Dict]], **args):
        return self.llm_engine.generate(messages_list_or_inputs, **args)

    async def generate_async(self, messages_list_or_inputs: List[List[Dict]], **args):
        """
        Generate responses asynchronously. This method is used to generate responses for a list of messages. In a customized agent, this method can be overridden to implement more complex generation logic. For example, retrieve some relevant context from the database.

        Args:
            messages_list_or_inputs: List of messages to generate responses for.
            **args: Additional arguments for generation.

        Returns:
            List of responses.
        """
        return await self.llm_engine.generate_async(messages_list_or_inputs, **args)
    
    async def generate_streaming(self, messages_list_or_inputs: List[List[Dict]], streaming_callback=None, **args):
        """
        Generate responses with streaming support. This method yields response chunks as they are generated.

        Args:
            messages_list_or_inputs: List of messages to generate responses for.
            streaming_callback: Optional callback function for streaming chunks.
            **args: Additional arguments for generation.

        Yields:
            str: Response chunks as they are generated.
        """
        if hasattr(self.llm_engine, 'generate_streaming'):
            async for chunk in self.llm_engine.generate_streaming(messages_list_or_inputs, streaming_callback=streaming_callback, **args):
                yield chunk
        else:
            # Fallback to non-streaming generation
            responses = await self.generate_async(messages_list_or_inputs, **args)
            for response in responses:
                yield response

    @property
    def timing_data(self):
        return self.timer.timing_data

    @property
    def trajectories(self):
        trajectories = self.get_messages()

        return trajectories

    def tokenize_trajectories(self, tokenizer = None, return_reward_mask: bool = False, concatenate_mm_inputs: bool = True):
        if tokenizer is None:
            tokenizer = self.tokenizer
            
        trajectories = self.trajectories
        self.logger.info("================ Trajectory ================")
        self.logger.info(trajectories[0])
        messages_list = []
        other_info_list = []
        for trajectory in trajectories:
            messages = trajectory["messages"]
            messages_list.append(messages)
            have_called_tool = False
            for message in messages:
                if message['role'] == 'tool':
                    have_called_tool = True
                    break
            info = {}
            for key, value in trajectory.items():
                if key != "messages":
                    info[key] = value
            info['have_called_tool'] = have_called_tool
            last_message = trajectory["messages"][-1]
            if last_message['role'] != 'assistant':
                last_message = trajectory["messages"][-2]
            assert last_message['role'] == 'assistant', f"The last message must be an assistant message, but got trajectory: {trajectory}"
            last_response = last_message['content'][0]['text']
            info['last_response'] = last_response
            other_info_list.append(info)

        inputs = tokenize_conversations(
            messages_list,
            tokenizer=tokenizer,
            template=self.template,
            processor=self.processor,
            max_length=self.max_length,
            return_reward_mask=return_reward_mask,
            add_generation_prompt=True,
            concatenate_mm_inputs=concatenate_mm_inputs,
        )
        position_ids = torch.clip(torch.cumsum(inputs['attention_mask'], dim=-1) - 1, min=0, max=None)
        inputs['position_ids'] = position_ids

        assert inputs['input_ids'].shape[0] == len(other_info_list)

        return inputs, other_info_list
    

    def extract_final_response(self, messages: List[Dict[str, Any]]) -> str:
        last_message_content = messages[-1]["content"][0]['text']
        last_message_role = messages[-1]["role"]
        # First try extracting the response if it is returned from a tool
        if last_message_role == "assistant":
            return last_message_content
        elif last_message_role == "tool":
            return last_message_content
        else:
            raise ValueError(f"The last message role must be assistant or tool, but got {last_message_role}")

    @abstractmethod
    def parse(self, responses: List[str], tools: List[Any], **args) -> Tuple[dict, int, int]:
        """
        This method is used to define the interaction logic of the agent. It can be used to parse the tool call from the response. In a customized agent, more complex interaction logic can be defined. For example, take a specific token as the tool call token.

        Args:
            responses: List of responses to parse.
            tools: List of tools to use.
            **args: Additional arguments for parsing.

        Returns:
            messages: Assistant messages in the following format:
            
            .. code-block:: python

                [
                    {
                        "role": "assistant",
                        "content": [
                            {
                                "type": "text",
                                "text": "..."
                            },
                        ],
                        "tool_calls": [
                            {
                                "id": "...",
                                "name": "...",
                                "arguments": "..."
                            }
                        ]
                    }
                ]
        """
        raise NotImplementedError
    
    @property
    def rewards(self):
        messages_list = []
        # answers = []
        reward_values = []
        other_values = defaultdict(list)
        for trajectory in self.trajectories:
            messages = trajectory["messages"]
            messages_list.append(messages)
            reward_value_or_dict = trajectory["reward"]

            if isinstance(reward_value_or_dict, dict):
                reward_values.append(reward_value_or_dict["reward"])
                for key, value in reward_value_or_dict.items():
                    if key != "reward":
                        other_values[key].append(value)
            else:
                reward_values.append(reward_value_or_dict)

        return reward_values, other_values

    def print_messages(self, index: int = 0):
        messages = self.get_messages()
        for message in messages[index]["messages"]:
            role = message["role"]
            text = f"{role}: "
            content = message["content"]
            if isinstance(content, str):
                text += content
            elif isinstance(content, list):
                for item in content: 
                    if item["type"] == "text":
                        text += item["text"]
                    elif item["type"] == "image":
                        text += colored("ImagePlaceholder", "red")
            else:
                raise ValueError(f"Invalid content type: {type(content)}")
            print(text)
    
    def get_verl_data_proto(self):
        inputs, other_info_list = self.tokenize_trajectories(return_reward_mask=True, concatenate_mm_inputs=False)
        group_ids = np.array([info["group_id"] for info in other_info_list], dtype=object)
        # Do evaluation here
        reward_values, other_values = self.rewards
        inputs["rm_scores"] = inputs["reward_mask"] * torch.tensor(reward_values).unsqueeze(dim=-1) # BS x L
        self.logger.info(f"reward_values: {reward_values}")
        # Handle other values as np.array
        for key, values in other_values.items():
            inputs[f"rm_{key}"] = np.array(values)
        # We handle the group id in the agent side, to be compatible with GRPO
        inputs["uid"] = group_ids
        
        if "mm_inputs" in inputs:
            mm_inputs = inputs.pop("mm_inputs")
            inputs["multi_modal_inputs"] = np.array(mm_inputs, dtype=object)
        batch = DataProto.from_single_dict(inputs, meta_info={"use_agent": True})

        return batch
 <|MERGE_RESOLUTION|>--- conflicted
+++ resolved
@@ -12,6 +12,7 @@
     ClientBackend,
     TransformersBackend,
 )
+from termcolor import colored
 from .llm_backends.backend_configs import BACKEND_CONFIGS
 from ..utils.logging import get_logger
 from typing import Any, Callable, Dict, List, Optional, Tuple, Union
@@ -26,11 +27,6 @@
 import logging
 from .chain.streaming_observer import ConsoleStreamObserver, StreamingManager
 from .utils.tokenizer import create_processor, create_tokenizer
-<<<<<<< HEAD
-from .backend_config import BACKEND_CONFIGS
-from termcolor import colored
-=======
->>>>>>> 09025103
 try:
     from verl.protocol import DataProto
 except ImportError:
@@ -133,6 +129,7 @@
             warnings.warn(f"Unused arguments for agent initialization: {kwargs}")
     
     def _init_llm_engine(self, model_name_or_path: str, backend: str):
+        assert not (self.template and backend == "client"), "For client backend, we do not support template. Set the template when deploying the model."
         if isinstance(model_name_or_path, str):
             # Extract backend-specific configuration
             config_kwargs = {}
@@ -241,24 +238,24 @@
         """
         return await self.llm_engine.generate_async(messages_list_or_inputs, **args)
     
-    async def generate_streaming(self, messages_list_or_inputs: List[List[Dict]], streaming_callback=None, **args):
+    async def generate_streaming(self, messages_list_or_inputs: List[List[Dict]], **kwargs):
+        Logger.debug(f"[BaseAgent] generate_streaming kwargs: {kwargs}")
         """
         Generate responses with streaming support. This method yields response chunks as they are generated.
 
         Args:
             messages_list_or_inputs: List of messages to generate responses for.
-            streaming_callback: Optional callback function for streaming chunks.
             **args: Additional arguments for generation.
 
         Yields:
             str: Response chunks as they are generated.
         """
         if hasattr(self.llm_engine, 'generate_streaming'):
-            async for chunk in self.llm_engine.generate_streaming(messages_list_or_inputs, streaming_callback=streaming_callback, **args):
+            async for chunk in self.llm_engine.generate_streaming(messages_list_or_inputs, **kwargs):
                 yield chunk
         else:
             # Fallback to non-streaming generation
-            responses = await self.generate_async(messages_list_or_inputs, **args)
+            responses = await self.generate_async(messages_list_or_inputs, **kwargs)
             for response in responses:
                 yield response
 
@@ -272,7 +269,7 @@
 
         return trajectories
 
-    def tokenize_trajectories(self, tokenizer = None, return_reward_mask: bool = False, concatenate_mm_inputs: bool = True):
+    def tokenize_trajectories(self, template = None, tokenizer = None, return_reward_mask: bool = False, concatenate_mm_inputs: bool = True):
         if tokenizer is None:
             tokenizer = self.tokenizer
             
@@ -305,7 +302,7 @@
         inputs = tokenize_conversations(
             messages_list,
             tokenizer=tokenizer,
-            template=self.template,
+            template=template or self.template,
             processor=self.processor,
             max_length=self.max_length,
             return_reward_mask=return_reward_mask,
