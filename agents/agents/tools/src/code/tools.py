import asyncio
import json
import requests
import traceback

from ....envs.python_env import PythonSandboxEnv
from ...tool_base import tool

def make_request(url, payload, headers, timeout=20):
    """Make a single request to the server"""
    try:
        response = requests.post(
            url,
            json=payload,
            headers=headers,
            timeout=timeout,
            verify=False
        )
        response.raise_for_status()  # This will raise an exception for HTTP errors
        return response.json()
    except requests.exceptions.Timeout:
        return {"error": "Request timed out after {} seconds".format(timeout)}
    except requests.exceptions.ConnectionError as e:
        return {"error": f"Connection error: {str(e)}\nPlease check if the server is running and accessible."}
    except requests.exceptions.RequestException as e:
        return {"error": f"Request failed: {str(e)}\n{traceback.format_exc()}"}
    except json.JSONDecodeError:
        return {"error": "Invalid JSON response from server"}
    except Exception as e:
        return {"error": f"Unexpected error: {str(e)}\n{traceback.format_exc()}"}

# @tool()
# def code_interpreter(code: str, port: int = 9000):
#     """
#     Run the code in docker container and return the output from stdout or stderr
#     Args:
#         code (str): The code to run
#     Returns:
#         str: The output from stdout or stderr
#     """
#     url = f"http://127.0.0.1:{port}/run"
#     payload = {
#         "code": code
#     }
#     headers = {
#         "Content-Type": "application/json",
#     }

#     response = make_request(url, payload, headers, timeout=40)
#     if 'error' in response:
#         return response['error']
#     elif 'output' in response:
#         return response['output']
#     else:
#         return str(response)
    
<<<<<<< HEAD
@tool(env_cls=PythonSandboxEnv, name="code_interpreter", description="Run the code in docker container and return the output from stdout or stderr. Output should be printed.", stateful=True, pool_size=16)
=======
@tool(env_cls=PythonSandboxEnv, name="code_interpreter", description="Run the code in docker container and return the output from stdout or stderr", stateful=True, pool_size=32)
>>>>>>> ab3a99ab
async def code_interpreter(code: str, env: PythonSandboxEnv):
    """
    Run the code in docker container and return the output from stdout or stderr
    Args:
        code (str): The code to run.
    Returns:
        str: The output from stdout or stderr
    """
    code = str(code)
    try:
        obs = await env.step(code)
        return str(obs)
    except Exception as e:
        return f"Error: {str(e)}\n{traceback.format_exc()}"

if __name__ == "__main__":
    print(code_interpreter.schema)<|MERGE_RESOLUTION|>--- conflicted
+++ resolved
@@ -54,11 +54,7 @@
 #     else:
 #         return str(response)
     
-<<<<<<< HEAD
-@tool(env_cls=PythonSandboxEnv, name="code_interpreter", description="Run the code in docker container and return the output from stdout or stderr. Output should be printed.", stateful=True, pool_size=16)
-=======
 @tool(env_cls=PythonSandboxEnv, name="code_interpreter", description="Run the code in docker container and return the output from stdout or stderr", stateful=True, pool_size=32)
->>>>>>> ab3a99ab
 async def code_interpreter(code: str, env: PythonSandboxEnv):
     """
     Run the code in docker container and return the output from stdout or stderr
