--- conflicted
+++ resolved
@@ -151,16 +151,7 @@
         else:
             raise ValueError("model_name_or_path must be a string.")
 
-<<<<<<< HEAD
         return llm_engine
-=======
-        tokenizer = transformers.AutoTokenizer.from_pretrained(model_name_or_path)
-        if is_vision_template(self.template):
-            processor = transformers.AutoProcessor.from_pretrained(model_name_or_path)
-        else:
-            processor = None
-        return llm_engine, tokenizer, processor
->>>>>>> 0844f3f8
 
     def set_llm_engine(self, llm_engine: Any, tokenizer: Any, processor: Any):
         assert self.backend == "async_verl", "Only async verl backend is supported for now"
